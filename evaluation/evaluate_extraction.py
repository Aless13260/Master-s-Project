import json
import argparse
from pathlib import Path
from difflib import SequenceMatcher
from collections import defaultdict
import statistics
import sys

import re

GT_PATH = [f for f in (Path("evaluation") / "ground_truth").iterdir() if f.is_file()]
TEST_PATH = Path("evaluation") / "extracted_on_gt.jsonl"
# Define the fields to compare (excluding metadata)
COMPARE_FIELDS = [
    "guidance_type",
    "metric_name",
    "reporting_period",
    "current_value",
    "unit",
    "guided_range_low",
    "guided_range_high",
    "is_revision"
]

def normalize_string(s):
    if not s:
        return ""
    s = str(s).strip().lower()
    # Replace smart quotes
    s = s.replace('’', "'").replace('“', '"').replace('”', '"')
    return s

def normalize_company(c):
    s = normalize_string(c)
    # Remove common suffixes
    suffixes = [
        ", inc.", " inc.", " inc", 
        ", corp.", " corp.", " corp", " corporation",
        ", ltd.", " ltd.", " ltd", 
        ", plc", " plc", 
        " group", " holdings", " systems", " technologies", " companies", " company"
    ]
    for suffix in suffixes:
        if s.endswith(suffix):
            s = s[:-len(suffix)]
            
    # Remove punctuation at the end
    s = s.strip(".,")
    
    # Specific mappings
    mappings = {
        "goog": "alphabet",
        "googl": "alphabet",
        "google": "alphabet",
        "meta platforms": "meta",
        "lowe's": "lowes", # Remove apostrophe for easier matching
        "lowes": "lowes"
    }
    
    # Remove apostrophes for comparison
    s_clean = s.replace("'", "")
    if s_clean in mappings:
        return mappings[s_clean]
        
    if s in mappings:
        return mappings[s]
        
    return s

def normalize_metric(m):
    s = normalize_string(m)
    
    # Common synonyms map
    synonyms = {
        "revenue": ["net revenue", "net sales", "total revenue", "sales", "service revenue", "product revenue", "total and comparable sales growth"],
        "eps": ["earnings per share", "diluted eps", "adjusted eps", "adjusted diluted eps", "adjusted earnings per share", "diluted earnings per share", "basic eps", "basic earnings per share", "gaap eps", "gaap earnings per share", "non-gaap eps", "non-gaap earnings per share"],
        "operating income": ["operating profit", "ebit", "adjusted operating income", "adjusted operating profit"],
        "capex": ["capital expenditures", "capital expenditure", "capital investments", "property and equipment spending", "purchases of property and equipment", "total capital expenditure", "total capital expenditures"],
        "opex": ["operating expenses", "total operating expenses", "administrative expenses", "total administrative expenses", "sg&a", "selling, general and administrative", "selling, general and administrative (sg&a) expenses", "research and development", "r&d", "r&d expenses", "research and development expenses", "depreciation expense"],
        "margin": ["operating margin", "adjusted operating margin", "ebitda margin", "gross margin", "contribution margin", "adjusted operating income as a percentage of sales (adjusted operating margin)"],
        "ebitda": ["adjusted ebitda", "segment ebitda"],
        "cash_flow": ["free cash flow", "operating cash flow", "cash flow from operations"],
        "tax_rate": ["effective tax rate", "effective income tax rate"]
    }
    
    for standard, variations in synonyms.items():
        if s == standard or s in variations:
            return standard
            
    # Partial match heuristics
    if "revenue" in s or "sales" in s:
        return "revenue"
    if "earnings per share" in s or "eps" in s:
        return "eps"
    if "capital expenditure" in s or "capex" in s:
        return "capex"
    if "operating margin" in s:
        return "margin"
        
    return s

def normalize_period(p):
    """
    Normalize reporting period.
    e.g. 'FY25' -> 'FY2025'
    'Q1 2025' -> 'Q1 2025'
    'FY 2023' -> 'FY2023'
    'FY2025-FY2027' -> 'FY2025-2027'
    """
    s = normalize_string(p)
    
    # Remove spaces in FY
    s = s.replace("fy ", "fy")
    
    # Replace FY25 with FY2025
    s = re.sub(r'fy(\d{2})\b', lambda m: f'fy20{m.group(1)}', s)
    
    # Handle ranges like FY2025-FY2027 -> FY2025-2027
    # First normalize both parts
    parts = s.split('-')
    if len(parts) == 2:
        p1 = parts[0].strip()
        p2 = parts[1].strip()
        # If p2 starts with FY, strip it if p1 also has it? 
        # Actually, let's just standardize to full years
        # If p2 is just '27', make it '2027'
        if p2.isdigit() and len(p2) == 2:
            p2 = "20" + p2
        elif p2.startswith("fy") and len(p2) == 6: # fy2027
            pass # keep it
            
        # Reconstruct: The user wants FY2025-2027 or FY2025-FY2027?
        # Let's normalize to the simplest common form: FY2025-2027
        if p1.startswith("fy") and p2.startswith("fy"):
            s = f"{p1}-{p2[2:]}"
        elif p1.startswith("fy") and not p2.startswith("fy"):
             s = f"{p1}-{p2}"
             
    return s

def normalize_unit(u):
    s = normalize_string(u)
    if s in ['b', 'bn', 'billions']:
        return 'billion'
    if s in ['m', 'mn', 'millions']:
        return 'million'
    return s

def load_jsonl(path):
    data = []
    with open(path, 'r', encoding='utf-8') as f:
        for line in f:
            if line.strip():
                data.append(json.loads(line))
    return data

def load_ground_truth(gt_paths):
    """
    Load ground truth data from multiple files.
    Returns a dictionary mapping uid -> list of guidance items.
    """
    gt_by_uid = {}
    for path in gt_paths:
        print(f"Loading ground truth from {path}...")
        records = load_jsonl(path)
        for record in records:
            uid = record.get('uid')
            if not uid:
                continue
            # Combine gold_standard_guidance and any other guidance fields if present
            guidance_items = record.get('gold_standard_guidance', [])
            if not guidance_items and 'synthetic_guidance' in record: # Handle potential synthetic field name variation
                 guidance_items = record.get('synthetic_guidance', [])
            
            gt_by_uid[uid] = guidance_items
    return gt_by_uid

def load_extracted_data(extracted_path):
    """
    Load extracted data.
    Supports both one guidance item per line (dict) and grouped items per line (list).
    Returns a dictionary mapping uid -> list of guidance items.
    """
    print(f"Loading extracted data from {extracted_path}...")
    extracted_by_uid = defaultdict(list)
    records = load_jsonl(extracted_path)
    for record in records:
        uid = record.get('uid')
        if not uid:
            continue
<<<<<<< HEAD
        # The extracted format can be {"uid": ..., "guidance": {...}} (single)
        # or {"uid": ..., "guidance": [...]} (list)
=======
        
>>>>>>> e59d5526
        guidance_data = record.get('guidance')
        if guidance_data:
            if isinstance(guidance_data, list):
                extracted_by_uid[uid].extend(guidance_data)
            else:
                extracted_by_uid[uid].append(guidance_data)
    return extracted_by_uid

def calculate_similarity(text1, text2):
    if not text1 or not text2:
        return 0.0
    return SequenceMatcher(None, str(text1), str(text2)).ratio()

def match_items(gt_items, pred_items, threshold=0.7):
    """
    Match predicted items to ground truth items.
    Returns a list of tuples: (gt_item, pred_item)
    Unmatched items will be (gt_item, None) or (None, pred_item).
    """
    matches = []
    unmatched_gt = list(gt_items)
    unmatched_pred = list(pred_items)
    
    potential_matches = []
    
    for g_idx, gt in enumerate(unmatched_gt):
        for p_idx, pred in enumerate(unmatched_pred):
            score = 0.0
            
            # 1. Numbers (Weighted 0.4)
            gt_nums = []
            for k in ['current_value', 'guided_range_low', 'guided_range_high']:
                val = gt.get(k)
                if val is not None:
                    try:
                        gt_nums.append(float(val))
                    except (ValueError, TypeError):
                        pass
            
            pred_nums = []
            for k in ['current_value', 'guided_range_low', 'guided_range_high']:
                val = pred.get(k)
                if val is not None:
                    try:
                        pred_nums.append(float(val))
                    except (ValueError, TypeError):
                        pass
                
            num_match_score = 0.0
            if gt_nums and pred_nums:
                # Check for any close match
                matched_count = 0
                for g in gt_nums:
                    for p in pred_nums:
                        # 1% tolerance or absolute small diff
                        if abs(g - p) <= 0.01 * max(abs(g), abs(p)) + 0.01:
                            matched_count += 1
                            break
                # Score is fraction of GT numbers matched
                num_match_score = matched_count / len(gt_nums)
                
                # If no direct match, check for range inclusion
                if num_match_score == 0:
                    if len(pred_nums) == 1 and len(gt_nums) >= 2:
                        if min(gt_nums) <= pred_nums[0] <= max(gt_nums):
                            num_match_score = 0.8
                    elif len(gt_nums) == 1 and len(pred_nums) >= 2:
                        if min(pred_nums) <= gt_nums[0] <= max(pred_nums):
                            num_match_score = 0.8

            elif not gt_nums and not pred_nums:
                # Both have no numbers (Qualitative?)
                num_match_score = 1.0
            
            score += 0.4 * num_match_score
            
            # 2. Guidance Type (Weighted 0.2)
            if normalize_string(gt.get('guidance_type')) == normalize_string(pred.get('guidance_type')):
                score += 0.2
                
            # 3. Reporting Period (Weighted 0.2)
            if normalize_period(gt.get('reporting_period')) == normalize_period(pred.get('reporting_period')):
                score += 0.2
                
            # 4. Company (Weighted 0.0 - Removed from comparison)
            # if normalize_company(gt.get('company')) == normalize_company(pred.get('company')):
            #    score += 0.1
                
            # 5. Metric Name (Weighted 0.2) - Increased weight since company is gone
            # Try normalized exact match first
            if normalize_metric(gt.get('metric_name')) == normalize_metric(pred.get('metric_name')):
                score += 0.2
            else:
                # Fallback to similarity
                metric_sim = calculate_similarity(gt.get('metric_name'), pred.get('metric_name'))
                score += 0.2 * metric_sim
            
            # DEBUG: If threshold is 1.0 and score is close, print why
            if threshold >= 0.95 and 0.6 < score < threshold:
                print(f"--- Near miss (Score {score:.2f}) ---")
                print(f"  GT: {gt.get('metric_name')} | {gt.get('reporting_period')} | {gt.get('guidance_type')}")
                print(f"      Vals: {gt_nums}")
                print(f"  Pred: {pred.get('metric_name')} | {pred.get('reporting_period')} | {pred.get('guidance_type')}")
                print(f"      Vals: {pred_nums}")
                print(f"  Breakdown:")
                print(f"  - Numbers (0.4): {num_match_score:.2f}")
                print(f"  - Type (0.2): {1.0 if normalize_string(gt.get('guidance_type')) == normalize_string(pred.get('guidance_type')) else 0.0}")
                print(f"  - Period (0.2): {1.0 if normalize_period(gt.get('reporting_period')) == normalize_period(pred.get('reporting_period')) else 0.0}")
                # print(f"  - Company (0.1): {1.0 if normalize_company(gt.get('company')) == normalize_company(pred.get('company')) else 0.0}")
                print(f"  - Metric (0.2): {1.0 if normalize_metric(gt.get('metric_name')) == normalize_metric(pred.get('metric_name')) else calculate_similarity(gt.get('metric_name'), pred.get('metric_name')):.2f}")
            
            potential_matches.append({
                'gt_idx': g_idx,
                'pred_idx': p_idx,
                'score': score
            })
    
    # Sort by score descending
    potential_matches.sort(key=lambda x: x['score'], reverse=True)
    
    used_gt_indices = set()
    used_pred_indices = set()
    
    for pm in potential_matches:
        if pm['gt_idx'] in used_gt_indices or pm['pred_idx'] in used_pred_indices:
            continue
        
        if pm['score'] >= threshold:
            matches.append((unmatched_gt[pm['gt_idx']], unmatched_pred[pm['pred_idx']], pm['score']))
            used_gt_indices.add(pm['gt_idx'])
            used_pred_indices.add(pm['pred_idx'])
            
    # Add unmatched
    for i, gt in enumerate(unmatched_gt):
        if i not in used_gt_indices:
            matches.append((gt, None, 0.0))
            
    for i, pred in enumerate(unmatched_pred):
        if i not in used_pred_indices:
            matches.append((None, pred, 0.0))
            
    return matches

def score_item(gt, pred):
    """
    Calculate per-field accuracy for a matched pair.
    Returns: (accuracy, total_fields, field_stats_dict)
    """
    if not gt:
        # Extra item (False Positive)
        return 0.0, 0, {}
        
    if not pred:
        # Missing item (False Negative)
        # Should not happen here if called correctly, but for safety
        return 0.0, len(COMPARE_FIELDS), {}
    
    correct_fields = 0
    total_fields = 0
    field_stats = {}
    
    for field in COMPARE_FIELDS:
        gt_val = gt.get(field)
        
        # Skip null fields in GT? User said: "total_fields = total number of non-null fields"
        if gt_val is None:
            continue
            
        total_fields += 1
        pred_val = pred.get(field)
        
        is_match = False
        
        # Field-specific normalization
        if field == 'reporting_period':
            if normalize_period(gt_val) == normalize_period(pred_val):
                is_match = True
        elif field == 'company':
            if normalize_company(gt_val) == normalize_company(pred_val):
                is_match = True
        elif field == 'metric_name':
            if normalize_metric(gt_val) == normalize_metric(pred_val):
                is_match = True
        elif field == 'unit':
            if normalize_unit(gt_val) == normalize_unit(pred_val):
                is_match = True
        elif isinstance(gt_val, (int, float)) and isinstance(pred_val, (int, float)):
            # 1% tolerance
            if abs(gt_val - pred_val) <= 0.01 * abs(gt_val):
                is_match = True
            elif gt_val == 0 and abs(pred_val) < 1e-6:
                is_match = True
        else:
            # String normalization
            if normalize_string(gt_val) == normalize_string(pred_val):
                is_match = True
                
        if is_match:
            correct_fields += 1
            field_stats[field] = {"correct": 1, "total": 1}
        else:
            field_stats[field] = {"correct": 0, "total": 1}
            
    if total_fields == 0:
        return 1.0, 0, {} # No fields to check
        
    return correct_fields / total_fields, total_fields, field_stats

def main():
    parser = argparse.ArgumentParser(description="Evaluate extraction against ground truth.")
    parser.add_argument("--gt-files", nargs='+', required=False, help="Paths to ground truth JSONL files.")
    parser.add_argument("--extracted-file", required=False, help="Path to extracted guidance JSONL file.")
    parser.add_argument("--threshold", type=float, default=0.7, help="Matching threshold.")
    
    args = parser.parse_args()
    
    # Load data
    if args.gt_files:
        gt_data = load_ground_truth(args.gt_files)
    else:
        gt_data = load_ground_truth(GT_PATH)
    if args.extracted_file:
        extracted_data = load_extracted_data(args.extracted_file)
    else:
        extracted_data = load_extracted_data(TEST_PATH)
    
    # Metrics
    doc_metrics = {"total": 0, "with_guidance_gt": 0, "with_guidance_pred": 0, "correct_detection": 0}
    item_metrics = {"total_gt": 0, "total_pred": 0, "matched": 0, "missing": 0, "extra": 0}
    field_accuracies = []
    
    # Per-field metrics
    field_stats = {f: {"correct": 0, "total": 0} for f in COMPARE_FIELDS}
    
    # Iterate over all UIDs in GT
    all_uids = set(gt_data.keys()) | set(extracted_data.keys())
    
    print(f"\nEvaluating {len(all_uids)} documents...")
    
    # Use a loose threshold for alignment to analyze discrepancies
    ALIGNMENT_THRESHOLD = 0.4
    
    for uid in all_uids:
        gt_items = gt_data.get(uid, [])
        pred_items = extracted_data.get(uid, [])
        
        # Document-level metrics
        doc_metrics["total"] += 1
        has_gt = len(gt_items) > 0
        has_pred = len(pred_items) > 0
        
        if has_gt:
            doc_metrics["with_guidance_gt"] += 1
        if has_pred:
            doc_metrics["with_guidance_pred"] += 1
            
        if has_gt and has_pred:
            doc_metrics["correct_detection"] += 1
        elif not has_gt and not has_pred:
            doc_metrics["correct_detection"] += 1
            
        # Item matching with loose threshold for alignment
        matches = match_items(gt_items, pred_items, threshold=ALIGNMENT_THRESHOLD)
        
        for gt, pred, score in matches:
            # Strict Metric Calculation (User's Threshold)
            is_strict_match = False
            if gt and pred and score >= args.threshold:
                is_strict_match = True
                item_metrics["matched"] += 1
            elif gt and not pred:
                item_metrics["missing"] += 1
            elif not gt and pred:
                item_metrics["extra"] += 1
            else:
                # GT and Pred exist but score < args.threshold (Partial Match)
                # For strict metrics, this is a Miss AND an Extra (mismatch)
                item_metrics["missing"] += 1
                item_metrics["extra"] += 1
            
            # Field Analysis (On all aligned pairs)
            if gt and pred:
                acc, count, item_field_stats = score_item(gt, pred)
                if count > 0:
                    field_accuracies.append(acc)
                
                # Update per-field stats
                for f, stats in item_field_stats.items():
                    field_stats[f]["correct"] += stats["correct"]
                    field_stats[f]["total"] += stats["total"]
            
            # For completely missing items (no alignment even at 0.4), we can optionally penalize
            # But the user wants to see "where the mismatch is", so we focus on the aligned ones.
            # If we include unaligned missing items as 0% accuracy, it dilutes the "mismatch" signal.
            # Let's ONLY track field stats for aligned pairs (gt and pred).
                
        item_metrics["total_gt"] += len(gt_items)
        item_metrics["total_pred"] += len(pred_items)

    # Calculate aggregates
    precision = item_metrics["matched"] / item_metrics["total_pred"] if item_metrics["total_pred"] > 0 else 0
    recall = item_metrics["matched"] / item_metrics["total_gt"] if item_metrics["total_gt"] > 0 else 0
    f1 = 2 * (precision * recall) / (precision + recall) if (precision + recall) > 0 else 0
    
    avg_field_accuracy = statistics.mean(field_accuracies) if field_accuracies else 0.0
    
    print("\n=== Evaluation Results ===")
    print(f"Documents: {doc_metrics['total']}")
    print(f"Document Detection Accuracy: {doc_metrics['correct_detection'] / doc_metrics['total']:.2%}")
    
    print("\n--- Item Level (Strict Threshold: {args.threshold}) ---")
    print(f"Total GT Items: {item_metrics['total_gt']}")
    print(f"Total Pred Items: {item_metrics['total_pred']}")
    print(f"Matched: {item_metrics['matched']}")
    print(f"Missing (FN): {item_metrics['missing']}")
    print(f"Extra (FP): {item_metrics['extra']}")
    print(f"Precision: {precision:.2%}")
    print(f"Recall: {recall:.2%}")
    print(f"F1 Score: {f1:.2%}")
    
    print(f"\n--- Field Discrepancy Analysis (Aligned Pairs @ Threshold {ALIGNMENT_THRESHOLD}) ---")
    print(f"Average Field Accuracy (on aligned pairs): {avg_field_accuracy:.2%}")
    
    print("\n--- Per-Field Accuracy (Aligned Pairs Only) ---")
    for f in COMPARE_FIELDS:
        stats = field_stats[f]
        acc = stats["correct"] / stats["total"] if stats["total"] > 0 else 0.0
        print(f"{f}: {acc:.2%} ({stats['correct']}/{stats['total']})")

if __name__ == "__main__":
    main()<|MERGE_RESOLUTION|>--- conflicted
+++ resolved
@@ -188,12 +188,8 @@
         uid = record.get('uid')
         if not uid:
             continue
-<<<<<<< HEAD
         # The extracted format can be {"uid": ..., "guidance": {...}} (single)
         # or {"uid": ..., "guidance": [...]} (list)
-=======
-        
->>>>>>> e59d5526
         guidance_data = record.get('guidance')
         if guidance_data:
             if isinstance(guidance_data, list):
