import json
import sys
import argparse
from pathlib import Path
import time

# Add project root to path to import extractor_lib
sys.path.append(str(Path(__file__).parent.parent))

from extractor_lib.LLM_extractor import LLMExtractor

GT_DIR = Path("evaluation") / "ground_truth"
CONTENTS_PATHS = [
    Path("ingestion_json") / "contents_8k.jsonl",
    Path("ingestion_json") / "contents_IR.jsonl"
]
OUTPUT_FILE_STANDARD = Path("evaluation") / "extracted_on_gt.jsonl"
OUTPUT_FILE_AGENTIC = Path("evaluation") / "extracted_on_gt_agentic.jsonl"

def load_full_contents():
    """Load full text content from ingestion_json/contents_*.jsonl"""
    contents = {}
    for path in CONTENTS_PATHS:
        if path.exists():
            print(f"Loading full contents from {path}...")
            with open(path, "r", encoding="utf-8") as f:
                for line in f:
                    if line.strip():
                        try:
                            record = json.loads(line)
                            uid = record.get("uid")
                            text = record.get("extracted_text")
                            if uid and text:
                                contents[uid] = text
                        except Exception:
                            continue
    return contents

def load_gt_records():
    records = []
    for file_path in GT_DIR.glob("*.jsonl"):
        print(f"Loading records from {file_path}...")
        with open(file_path, "r", encoding="utf-8") as f:
            for line in f:
                if line.strip():
                    records.append(json.loads(line))
    return records

def main():
    parser = argparse.ArgumentParser(description="Run extraction on ground truth data.")
    parser.add_argument("--agentic", action="store_true", help="Enable agentic review (two-stage extraction).")
    args = parser.parse_args()

    records = load_gt_records()
    full_contents = load_full_contents()
    print(f"Loaded {len(records)} records.")
    
    # Determine output file based on mode
    output_file = OUTPUT_FILE_AGENTIC if args.agentic else OUTPUT_FILE_STANDARD
    print(f"Mode: {'Agentic' if args.agentic else 'Standard'}")
    print(f"Output: {output_file}")

    # Check for existing progress
    existing_uids = set()
    if output_file.exists():
        print(f"Checking existing output in {output_file}...")
        with open(output_file, "r", encoding="utf-8") as f:
            for line in f:
                if line.strip():
                    try:
                        rec = json.loads(line)
                        if "uid" in rec:
                            existing_uids.add(rec["uid"])
                    except:
                        pass
        print(f"Found {len(existing_uids)} already processed documents.")

    # Initialize extractor
    # Using deepseek as default provider, adjust if needed
    extractor = LLMExtractor(provider="deepseek", temperature=0.0)
    
    # Open in append mode to resume
    with open(output_file, "a", encoding="utf-8") as out_f:
        for i, record in enumerate(records):
            uid = record.get("uid")
            
            if uid in existing_uids:
                print(f"Skipping {i+1}/{len(records)}: {uid} (already processed)")
                continue

            # Prefer full text from contents.jsonl, fallback to snippet in GT file
            text = full_contents.get(uid) or record.get("full_text_snippet")
            
            if not uid or not text:
                print(f"Skipping record {i}: missing uid or text")
                continue
                
            print(f"Processing {i+1}/{len(records)}: {uid} ({len(text)} chars)...")
            
            try:
                # Extract guidance based on selected mode
                if args.agentic:
                    guidance_items = extractor.extract_with_agentic_review(text)
                else:
                    guidance_items = extractor.extract_from_text(text)
                
<<<<<<< HEAD
                # Collect all items for this document
                guidance_list = []
                for item in guidance_items:
                    guidance_list.append(item.model_dump())
                
                # Write one record per document
                output_record = {
                    "uid": uid,
                    "guidance": guidance_list
=======
                # Convert Pydantic models to dicts
                guidance_dicts = [item.model_dump() for item in guidance_items]
                
                # Write to output in the format expected by evaluation script (one record per UID)
                output_record = {
                    "uid": uid,
                    "guidance": guidance_dicts
>>>>>>> e59d5526
                }
                out_f.write(json.dumps(output_record, ensure_ascii=False) + "\n")
                out_f.flush()
                    
            except Exception as e:
                print(f"  Error processing {uid}: {e}")
                
            # Rate limiting / politeness
            time.sleep(0.5)

if __name__ == "__main__":
    main()<|MERGE_RESOLUTION|>--- conflicted
+++ resolved
@@ -104,7 +104,6 @@
                 else:
                     guidance_items = extractor.extract_from_text(text)
                 
-<<<<<<< HEAD
                 # Collect all items for this document
                 guidance_list = []
                 for item in guidance_items:
@@ -114,15 +113,6 @@
                 output_record = {
                     "uid": uid,
                     "guidance": guidance_list
-=======
-                # Convert Pydantic models to dicts
-                guidance_dicts = [item.model_dump() for item in guidance_items]
-                
-                # Write to output in the format expected by evaluation script (one record per UID)
-                output_record = {
-                    "uid": uid,
-                    "guidance": guidance_dicts
->>>>>>> e59d5526
                 }
                 out_f.write(json.dumps(output_record, ensure_ascii=False) + "\n")
                 out_f.flush()
